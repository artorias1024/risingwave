--- conflicted
+++ resolved
@@ -217,19 +217,13 @@
 
     /// Use `epoch` to find collect rx. And wait for all actor to be collected before
     /// returning.
-<<<<<<< HEAD
-    pub async fn collect_barrier(&self, epoch: u64) -> (CollectResult, bool) {
+    pub async fn collect_barrier(&self, epoch: u64) -> StreamResult<(CollectResult, bool)> {
         let complete_receiver = {
-=======
-    pub async fn collect_barrier(&self, epoch: u64) -> StreamResult<CollectResult> {
-        let (rx, timer) = {
->>>>>>> 07d43ece
             let core = self.core.lock();
             let mut barrier_manager = core.context.lock_barrier_manager();
             barrier_manager.remove_collect_rx(epoch)
         };
         // Wait for all actors finishing this barrier.
-<<<<<<< HEAD
         let result = complete_receiver
             .complete_receiver
             .expect("no rx for local mode")
@@ -239,15 +233,7 @@
             .barrier_inflight_timer
             .expect("no timer for test")
             .observe_duration();
-        (result, complete_receiver.checkpoint)
-=======
-        let result = rx
-            .expect("no rx for local mode")
-            .await
-            .context("failed to collect barrier")?;
-        timer.expect("no timer for test").observe_duration();
-        Ok(result)
->>>>>>> 07d43ece
+        Ok((result, complete_receiver.checkpoint))
     }
 
     pub async fn sync_epoch(&self, epoch: u64) -> StreamResult<Vec<LocalSstableInfo>> {
@@ -306,31 +292,10 @@
     }
 
     /// Force stop all actors on this worker.
-<<<<<<< HEAD
-    pub async fn stop_all_actors(&self, barrier: &Barrier) -> StreamResult<()> {
-        let (actor_ids_to_send, actor_ids_to_collect) = {
-            let core = self.core.lock();
-            let actor_ids_to_send = core.context.lock_barrier_manager().all_senders();
-            let actor_ids_to_collect = core.handles.keys().cloned().collect::<HashSet<_>>();
-            (actor_ids_to_send, actor_ids_to_collect)
-        };
-        if actor_ids_to_send.is_empty() || actor_ids_to_collect.is_empty() {
-            return Ok(());
-        }
-
-        self.drain_collect_rx(barrier.epoch.prev);
-
-        self.send_barrier(barrier, actor_ids_to_send, actor_ids_to_collect)?;
-
-        self.collect_barrier(barrier.epoch.prev).await;
-        // Clear shared buffer in storage to release memory
-        self.clear_storage_buffer().await;
-=======
     pub async fn stop_all_actors(&self) -> StreamResult<()> {
         // Clear shared buffer in storage to release memory
         self.clear_storage_buffer().await;
         self.clear_all_collect_rx();
->>>>>>> 07d43ece
         self.core.lock().drop_all_actors();
 
         Ok(())
