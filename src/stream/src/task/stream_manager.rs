--- conflicted
+++ resolved
@@ -398,68 +398,17 @@
         dispatchers: &[stream_plan::Dispatcher],
         actor_id: ActorId,
     ) -> Result<impl StreamConsumer> {
-<<<<<<< HEAD
-        // create downstream receivers
-        let mut dispatcher_impls = Vec::with_capacity(dispatchers.len());
-
-        for dispatcher in dispatchers {
-            let outputs = dispatcher
-                .downstream_actor_id
-                .iter()
-                .map(|down_id| {
-                    let downstream_addr = self.get_actor_info(down_id)?.get_host()?.into();
-                    new_output(
-                        &self.context,
-                        downstream_addr,
-                        actor_id,
-                        *down_id,
-                        self.streaming_metrics.clone(),
-                    )
-                })
-                .collect::<Result<Vec<_>>>()?;
-
-            use stream_plan::DispatcherType::*;
-            let dispatcher_impl = match dispatcher.get_type()? {
-                Hash => {
-                    assert!(!outputs.is_empty());
-                    let column_indices = dispatcher
-                        .column_indices
-                        .iter()
-                        .map(|i| *i as usize)
-                        .collect();
-                    let compressed_mapping = dispatcher.get_hash_mapping()?;
-                    let hash_mapping = decompress_data(
-                        &compressed_mapping.original_indices,
-                        &compressed_mapping.data,
-                    );
-
-                    DispatcherImpl::Hash(HashDataDispatcher::new(
-                        dispatcher.downstream_actor_id.to_vec(),
-                        outputs,
-                        column_indices,
-                        hash_mapping,
-                        dispatcher.dispatcher_id,
-                    ))
-                }
-                Broadcast => DispatcherImpl::Broadcast(BroadcastDispatcher::new(
-                    outputs,
-                    dispatcher.dispatcher_id,
-                )),
-                Simple | NoShuffle => {
-                    assert_eq!(outputs.len(), 1);
-                    let output = outputs.into_iter().next().unwrap();
-                    DispatcherImpl::Simple(SimpleDispatcher::new(output, dispatcher.dispatcher_id))
-                }
-                Invalid => unreachable!(),
-            };
-            dispatcher_impls.push(dispatcher_impl);
-        }
-=======
         let dispatcher_impls = dispatchers
             .iter()
-            .map(|dispatcher| DispatcherImpl::new(&self.context, actor_id, dispatcher))
+            .map(|dispatcher| {
+                DispatcherImpl::new(
+                    &self.context,
+                    actor_id,
+                    dispatcher,
+                    self.streaming_metrics.clone(),
+                )
+            })
             .try_collect()?;
->>>>>>> 0608f0a0
 
         Ok(DispatchExecutor::new(
             input,
