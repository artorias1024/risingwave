// Copyright 2023 RisingWave Labs
//
// Licensed under the Apache License, Version 2.0 (the "License");
// you may not use this file except in compliance with the License.
// You may obtain a copy of the License at
//
//     http://www.apache.org/licenses/LICENSE-2.0
//
// Unless required by applicable law or agreed to in writing, software
// distributed under the License is distributed on an "AS IS" BASIS,
// WITHOUT WARRANTIES OR CONDITIONS OF ANY KIND, either express or implied.
// See the License for the specific language governing permissions and
// limitations under the License.

use std::cmp::Ordering;
use std::collections::vec_deque::VecDeque;
use std::collections::HashSet;
use std::iter::once;
use std::sync::Arc;

use bytes::Bytes;
use futures::{stream, StreamExt};
use itertools::Itertools;
use minitrace::future::FutureExt;
use minitrace::Span;
use parking_lot::RwLock;
use risingwave_common::catalog::TableId;
use risingwave_hummock_sdk::key::{
    bound_table_key_range, FullKey, TableKey, TableKeyRange, UserKey,
};
use risingwave_hummock_sdk::key_range::KeyRangeCommon;
use risingwave_hummock_sdk::{HummockEpoch, LocalSstableInfo};
use risingwave_pb::hummock::{HummockVersionDelta, LevelType, SstableInfo};
use sync_point::sync_point;

use super::memtable::{ImmId, ImmutableMemtable};
use super::state_store::StagingDataIterator;
use crate::error::StorageResult;
use crate::hummock::iterator::{
    ConcatIterator, ForwardMergeRangeIterator, HummockIteratorUnion, OrderedMergeIteratorInner,
    UnorderedMergeIteratorInner, UserIterator,
};
use crate::hummock::local_version::pinned_version::PinnedVersion;
use crate::hummock::sstable::SstableIteratorReadOptions;
use crate::hummock::sstable_store::SstableStoreRef;
use crate::hummock::store::state_store::HummockStorageIterator;
use crate::hummock::utils::{
    check_subset_preserve_order, filter_single_sst, prune_nonoverlapping_ssts,
    prune_overlapping_ssts, range_overlap, search_sst_idx,
};
use crate::hummock::{
    get_from_imm, get_from_sstable_info, hit_sstable_bloom_filter, DeleteRangeAggregator, Sstable,
    SstableDeleteRangeIterator, SstableIterator,
};
use crate::monitor::{
    GetLocalMetricsGuard, HummockStateStoreMetrics, MayExistLocalMetricsGuard, StoreLocalStatistic,
};
use crate::store::{gen_min_epoch, ReadOptions, StateStoreIterExt, StreamTypeOfIter};

// TODO: use a custom data structure to allow in-place update instead of proto
// pub type CommittedVersion = HummockVersion;

pub type CommittedVersion = PinnedVersion;

/// The value of threshold should be related to the number of in-flight barriers
/// and the frequency of checkpoint. We may tune this value later.
pub const IMM_MERGE_THRESHOLD: usize = 8;

/// Data not committed to Hummock. There are two types of staging data:
/// - Immutable memtable: data that has been written into local state store but not persisted.
/// - Uncommitted SST: data that has been uploaded to persistent storage but not committed to
///   hummock version.

#[derive(Clone, Debug, PartialEq)]
pub struct StagingSstableInfo {
    // newer data comes first
    sstable_infos: Vec<LocalSstableInfo>,
    /// Epochs whose data are included in the Sstable. The newer epoch comes first.
    /// The field must not be empty.
    epochs: Vec<HummockEpoch>,
    imm_ids: Vec<ImmId>,
    imm_size: usize,
}

impl StagingSstableInfo {
    pub fn new(
        sstable_infos: Vec<LocalSstableInfo>,
        epochs: Vec<HummockEpoch>,
        imm_ids: Vec<ImmId>,
        imm_size: usize,
    ) -> Self {
        // the epochs are sorted from higher epoch to lower epoch
        assert!(epochs.is_sorted_by(|epoch1, epoch2| epoch2.partial_cmp(epoch1)));
        Self {
            sstable_infos,
            epochs,
            imm_ids,
            imm_size,
        }
    }

    pub fn sstable_infos(&self) -> &Vec<LocalSstableInfo> {
        &self.sstable_infos
    }

    pub fn imm_size(&self) -> usize {
        self.imm_size
    }

    pub fn epochs(&self) -> &Vec<HummockEpoch> {
        &self.epochs
    }

    pub fn imm_ids(&self) -> &Vec<ImmId> {
        &self.imm_ids
    }
}

#[derive(Clone)]
pub enum StagingData {
    // ImmMem(Arc<Memtable>),
    ImmMem(ImmutableMemtable),
    MergedImmMem(ImmutableMemtable),
    Sst(StagingSstableInfo),
}

pub enum VersionUpdate {
    /// a new staging data entry will be added.
    Staging(StagingData),
    CommittedDelta(HummockVersionDelta),
    CommittedSnapshot(CommittedVersion),
}

#[derive(Clone)]
pub struct StagingVersion {
    // newer data comes first
    // Note: Currently, building imm and writing to staging version is not atomic, and therefore
    // imm of smaller batch id may be added later than one with greater batch id
    pub imm: VecDeque<ImmutableMemtable>,

    // Separate queue for merged imm to ease the management of imm and merged imm.
    // Newer merged imm comes first
    pub merged_imm: VecDeque<ImmutableMemtable>,

    // newer data comes first
    pub sst: VecDeque<StagingSstableInfo>,
}

impl StagingVersion {
    /// Get the overlapping `imm`s and `sst`s that overlap respectively with `table_key_range` and
    /// the user key range derived from `table_id`, `epoch` and `table_key_range`.
    pub fn prune_overlap<'a>(
        &'a self,
        min_epoch_exclusive: HummockEpoch,
        max_epoch_inclusive: HummockEpoch,
        table_id: TableId,
        table_key_range: &'a TableKeyRange,
    ) -> (
        impl Iterator<Item = &ImmutableMemtable> + 'a,
        impl Iterator<Item = &SstableInfo> + 'a,
    ) {
<<<<<<< HEAD
        let overlapped_imms = self
            .imm
            .iter()
            .chain(self.merged_imm.iter())
            .filter(move |imm| {
                imm.epoch() <= max_epoch_inclusive
                    && imm.table_id() == table_id
                    && imm.epoch() > min_epoch_exclusive
                    && range_overlap(table_key_range, imm.start_table_key(), imm.end_table_key())
            });
=======
        let (ref left, ref right) = table_key_range;
        let left = left.as_ref().map(|key| TableKey(key.0.as_ref()));
        let right = right.as_ref().map(|key| TableKey(key.0.as_ref()));
        let overlapped_imms = self.imm.iter().filter(move |imm| {
            imm.epoch() <= max_epoch_inclusive
                && imm.table_id == table_id
                && imm.epoch() > min_epoch_exclusive
                && range_overlap(&(left, right), &imm.start_table_key(), &imm.end_table_key())
        });
>>>>>>> 49576332

        // TODO: Remove duplicate sst based on sst id
        let overlapped_ssts = self
            .sst
            .iter()
            .filter(move |staging_sst| {
                let sst_min_epoch = *staging_sst.epochs.first().expect("epochs not empty");
                let sst_max_epoch = *staging_sst.epochs.last().expect("epochs not empty");
                assert!(
                    sst_max_epoch <= min_epoch_exclusive || sst_min_epoch > min_epoch_exclusive
                );
                sst_max_epoch <= max_epoch_inclusive && sst_min_epoch > min_epoch_exclusive
            })
            .flat_map(move |staging_sst| {
                // TODO: sstable info should be concat-able after each streaming table owns a read
                // version. May use concat sstable iter instead in some cases.
                staging_sst
                    .sstable_infos
                    .iter()
                    .map(|sstable| &sstable.sst_info)
                    .filter(move |sstable| filter_single_sst(sstable, table_id, table_key_range))
            });
        (overlapped_imms, overlapped_ssts)
    }
}

#[derive(Clone)]
/// A container of information required for reading from hummock.
pub struct HummockReadVersion {
    /// Local version for staging data.
    staging: StagingVersion,

    /// Remote version for committed data.
    committed: CommittedVersion,
}

impl HummockReadVersion {
    pub fn new(committed_version: CommittedVersion) -> Self {
        // before build `HummockReadVersion`, we need to get the a initial version which obtained
        // from meta. want this initialization after version is initialized (now with
        // notification), so add a assert condition to guarantee correct initialization order
        assert!(committed_version.is_valid());
        Self {
            staging: StagingVersion {
                imm: VecDeque::default(),
                merged_imm: Default::default(),
                sst: VecDeque::default(),
            },

            committed: committed_version,
        }
    }

    /// Updates the read version with `VersionUpdate`.
    /// There will be three data types to be processed
    /// `VersionUpdate::Staging`
    ///     - `StagingData::ImmMem` -> Insert into memory's `staging_imm`
    ///     - `StagingData::Sst` -> Update the sst to memory's `staging_sst` and remove the
    ///       corresponding `staging_imms` according to the `batch_id`
    /// `VersionUpdate::CommittedDelta` -> Unimplemented yet
    /// `VersionUpdate::CommittedSnapshot` -> Update `committed_version` , and clean up related
    /// `staging_sst` and `staging_imm` in memory according to epoch
    pub fn update(&mut self, info: VersionUpdate) {
        match info {
            VersionUpdate::Staging(staging) => match staging {
                // TODO: add a check to ensure that the added batch id of added imm is greater than
                // the batch id of imm at the front
                StagingData::ImmMem(imm) => {
                    if let Some(item) = self.staging.imm.front() {
                        // check batch_id order from newest to old
                        debug_assert!(item.batch_id() < imm.batch_id());
                    }

                    self.staging.imm.push_front(imm)
                }
                StagingData::MergedImmMem(merged_imm) => {
                    if let Some(item) = self.staging.merged_imm.front() {
                        // check batch_id order from newest to old
                        debug_assert!(item.batch_id() < merged_imm.batch_id());
                    }
                    self.add_merged_imm(merged_imm);
                }
                StagingData::Sst(staging_sst) => {
                    // The following properties must be ensured:
                    // 1) self.staging.imm is sorted by imm id descendingly
                    // 2) staging_sst.imm_ids preserves the imm id partial
                    //    ordering of the participating read version imms. Example:
                    //    If staging_sst contains two read versions r1: [i1, i3] and  r2: [i2, i4],
                    //    then [i2, i1, i3, i4] is valid while [i3, i1, i2, i4] is invalid.
                    // 3) The intersection between staging_sst.imm_ids and self.staging.imm
                    //    are always the suffix of self.staging.imm

                    // Check 1)
                    debug_assert!(self
                        .staging
                        .imm
                        .iter()
                        .chain(self.staging.merged_imm.iter())
                        .rev()
                        .is_sorted_by_key(|imm| imm.batch_id()));

                    // Calculate intersection
                    let staging_imm_ids_from_imms: HashSet<u64> = self
                        .staging
                        .imm
                        .iter()
                        .chain(self.staging.merged_imm.iter())
                        .map(|imm| imm.batch_id())
                        .collect();

                    // intersected batch_id order from oldest to newest
                    let intersect_imm_ids = staging_sst
                        .imm_ids
                        .iter()
                        .rev()
                        .copied()
                        .filter(|id| staging_imm_ids_from_imms.contains(id))
                        .collect_vec();

                    if !intersect_imm_ids.is_empty() {
                        // Check 2)
                        debug_assert!(check_subset_preserve_order(
                            intersect_imm_ids.iter().copied(),
                            self.staging
                                .imm
                                .iter()
                                .chain(self.staging.merged_imm.iter())
                                .map(|imm| imm.batch_id())
                                .rev(),
                        ));

                        // Check 3) and replace imms with a staging sst
                        for imm_id in &intersect_imm_ids {
                            // TODO(siyuan): confirm the correctness of this logic
                            if let Some(merged_imm) = self.staging.merged_imm.back() {
                                // The reversed imm_ids (old to new) should be a prefix of
                                // intersect_imm_ids. Here we compare the oldest and newest to check
                                // whether the merged imm should be removed.
                                // let imm_ids = merged_imm.get_imm_ids();

                                if *imm_id == merged_imm.batch_id() {
                                    self.staging.merged_imm.pop_back();
                                }
                            } else if let Some(imm) = self.staging.imm.back() {
                                if *imm_id == imm.batch_id() {
                                    self.staging.imm.pop_back();
                                }
                            } else {
                                let local_imm_ids = self
                                    .staging
                                    .imm
                                    .iter()
                                    .map(|imm| imm.batch_id())
                                    .collect_vec();

                                let merged_imm_ids = self
                                    .staging
                                    .merged_imm
                                    .iter()
                                    .map(|imm| imm.batch_id())
                                    .collect_vec();
                                unreachable!(
                                    "should not reach here staging_sst.size {},
                                    staging_sst.imm_ids {:?},
                                    staging_sst.epochs {:?},
                                    local_imm_ids {:?},
                                    merged_imm_ids {:?},
                                    intersect_imm_ids {:?}",
                                    staging_sst.imm_size,
                                    staging_sst.imm_ids,
                                    staging_sst.epochs,
                                    local_imm_ids,
                                    merged_imm_ids,
                                    intersect_imm_ids,
                                );
                            }
                        }

                        // put the flushed sst to staging
                        self.staging.sst.push_front(staging_sst);
                    }
                }
            },

            VersionUpdate::CommittedDelta(_) => {
                unimplemented!()
            }

            VersionUpdate::CommittedSnapshot(committed_version) => {
                let max_committed_epoch = committed_version.max_committed_epoch();
                self.committed = committed_version;

                {
                    // TODO: remove it when support update staging local_sst
                    self.staging
                        .imm
                        .retain(|imm| imm.epoch() > max_committed_epoch);

                    self.staging
                        .merged_imm
                        .retain(|merged_imm| merged_imm.epoch() > max_committed_epoch);

                    self.staging.sst.retain(|sst| {
                        sst.epochs.first().expect("epochs not empty") > &max_committed_epoch
                    });

                    assert!(self
                        .staging
                        .imm
                        .iter()
                        .chain(self.staging.merged_imm.iter())
                        .all(|imm| imm.epoch() > max_committed_epoch));

                    // check epochs.last() > MCE
                    assert!(self.staging.sst.iter().all(|sst| {
                        sst.epochs.last().expect("epochs not empty") > &max_committed_epoch
                    }));
                }
            }
        }
    }

    pub fn get_imms_to_merge(&self) -> Option<Vec<ImmutableMemtable>> {
        None
    }

    pub fn staging(&self) -> &StagingVersion {
        &self.staging
    }

    pub fn committed(&self) -> &CommittedVersion {
        &self.committed
    }

    pub fn clear_uncommitted(&mut self) {
        self.staging.imm.clear();
        self.staging.merged_imm.clear();
        self.staging.sst.clear();
    }

    pub fn add_merged_imm(&mut self, merged_imm: ImmutableMemtable) {
        let staging_imm_count = self.staging.imm.len();
        let merged_imm_ids = merged_imm.get_imm_ids();

        #[cfg(debug_assertions)]
        {
            // check the suffix `merged_imm_ids.len()` imms in staging.imm are the same as
            // `merged_imm_ids`
            let diff = staging_imm_count - merged_imm_ids.len();
            let mut count: usize = 0;
            for (i, imm) in self.staging.imm.iter().skip(diff).enumerate() {
                count += 1;
                assert_eq!(
                    imm.batch_id(),
                    merged_imm_ids[i],
                    "merged_imm_ids: {:?}",
                    merged_imm_ids
                );
            }
            assert_eq!(count, merged_imm_ids.len());
        }
        self.staging
            .imm
            .truncate(staging_imm_count - merged_imm_ids.len());

        // add the newly merged imm into front
        self.staging.merged_imm.push_front(merged_imm);
    }
}

pub fn read_filter_for_batch(
    epoch: HummockEpoch, // for check
    table_id: TableId,
    key_range: &TableKeyRange,
    read_version_vec: Vec<Arc<RwLock<HummockReadVersion>>>,
) -> StorageResult<(Vec<ImmutableMemtable>, Vec<SstableInfo>, CommittedVersion)> {
    assert!(!read_version_vec.is_empty());
    let read_version_guard_vec = read_version_vec
        .iter()
        .map(|read_version| read_version.read())
        .collect_vec();
    let mut imm_vec = Vec::default();
    let mut sst_vec = Vec::default();
    // to get max_mce with lock_guard to avoid losing committed_data since the read_version
    // update is asynchronous
    let (lastst_committed_version, max_mce) = {
        let committed_version = read_version_guard_vec
            .iter()
            .max_by_key(|read_version| read_version.committed().max_committed_epoch())
            .unwrap()
            .committed();

        (
            committed_version.clone(),
            committed_version.max_committed_epoch(),
        )
    };

    // only filter the staging data that epoch greater than max_mce to avoid data duplication
    let (min_epoch, max_epoch) = (max_mce, epoch);

    // prune imm and sst with max_mce
    for read_version_guard in read_version_guard_vec {
        let (imm_iter, sst_iter) = read_version_guard
            .staging()
            .prune_overlap(min_epoch, max_epoch, table_id, key_range);

        imm_vec.extend(imm_iter.cloned().collect_vec());
        sst_vec.extend(sst_iter.cloned().collect_vec());
    }

    // TODO: dedup the same `SstableInfo` before introduce new uploader

    Ok((imm_vec, sst_vec, lastst_committed_version))
}

pub fn read_filter_for_local(
    epoch: HummockEpoch,
    table_id: TableId,
    table_key_range: &TableKeyRange,
    read_version: Arc<RwLock<HummockReadVersion>>,
) -> StorageResult<(Vec<ImmutableMemtable>, Vec<SstableInfo>, CommittedVersion)> {
    let read_version_guard = read_version.read();
    let (imm_iter, sst_iter) =
        read_version_guard
            .staging()
            .prune_overlap(0, epoch, table_id, table_key_range);

    Ok((
        imm_iter.cloned().collect_vec(),
        sst_iter.cloned().collect_vec(),
        read_version_guard.committed().clone(),
    ))
}

#[derive(Clone)]
pub struct HummockVersionReader {
    sstable_store: SstableStoreRef,

    /// Statistics
    state_store_metrics: Arc<HummockStateStoreMetrics>,
}

/// use `HummockVersionReader` to reuse `get` and `iter` implement for both `batch_query` and
/// `streaming_query`
impl HummockVersionReader {
    pub fn new(
        sstable_store: SstableStoreRef,
        state_store_metrics: Arc<HummockStateStoreMetrics>,
    ) -> Self {
        Self {
            sstable_store,
            state_store_metrics,
        }
    }

    pub fn stats(&self) -> &Arc<HummockStateStoreMetrics> {
        &self.state_store_metrics
    }
}

impl HummockVersionReader {
    pub async fn get(
        &self,
        table_key: TableKey<Bytes>,
        epoch: u64,
        read_options: ReadOptions,
        read_version_tuple: (Vec<ImmutableMemtable>, Vec<SstableInfo>, CommittedVersion),
    ) -> StorageResult<Option<Bytes>> {
        let (imms, uncommitted_ssts, committed_version) = read_version_tuple;
        let min_epoch = gen_min_epoch(epoch, read_options.retention_seconds.as_ref());
        let mut stats_guard =
            GetLocalMetricsGuard::new(self.state_store_metrics.clone(), read_options.table_id);
        stats_guard.local_stats.found_key = true;

        // 1. read staging data
        for imm in &imms {
            if imm.epoch() <= min_epoch {
                continue;
            }

<<<<<<< HEAD
            // if let Some(data) = get_from_batch(imm, table_key, &mut stats_guard.local_stats) {
            if let Some(data) = get_from_imm(imm, table_key, epoch, &mut stats_guard.local_stats) {
=======
            if let Some(data) = get_from_batch(
                imm,
                TableKey(table_key.as_ref()),
                &mut stats_guard.local_stats,
            ) {
>>>>>>> 49576332
                return Ok(data.into_user_value());
            }
        }

        // 2. order guarantee: imm -> sst
        let dist_key_hash = read_options.prefix_hint.as_ref().map(|dist_key| {
            Sstable::hash_for_bloom_filter(dist_key.as_ref(), read_options.table_id.table_id())
        });

        let full_key = FullKey::new(read_options.table_id, TableKey(table_key.clone()), epoch);
        for local_sst in &uncommitted_ssts {
            stats_guard.local_stats.sub_iter_count += 1;
            if let Some(data) = get_from_sstable_info(
                self.sstable_store.clone(),
                local_sst,
                full_key.to_ref(),
                &read_options,
                dist_key_hash,
                &mut stats_guard.local_stats,
            )
            .await?
            {
                return Ok(data.into_user_value());
            }
        }

        // 3. read from committed_version sst file
        // Because SST meta records encoded key range,
        // the filter key needs to be encoded as well.
        assert!(committed_version.is_valid());
        for level in committed_version.levels(read_options.table_id) {
            if level.table_infos.is_empty() {
                continue;
            }

            match level.level_type() {
                LevelType::Overlapping | LevelType::Unspecified => {
                    let single_table_key_range = table_key.clone()..=table_key.clone();
                    let sstable_infos = prune_overlapping_ssts(
                        &level.table_infos,
                        read_options.table_id,
                        &single_table_key_range,
                    );
                    for sstable_info in sstable_infos {
                        stats_guard.local_stats.sub_iter_count += 1;
                        if let Some(v) = get_from_sstable_info(
                            self.sstable_store.clone(),
                            sstable_info,
                            full_key.to_ref(),
                            &read_options,
                            dist_key_hash,
                            &mut stats_guard.local_stats,
                        )
                        .await?
                        {
                            return Ok(v.into_user_value());
                        }
                    }
                }
                LevelType::Nonoverlapping => {
                    let mut table_info_idx =
                        search_sst_idx(&level.table_infos, full_key.user_key.as_ref());
                    if table_info_idx == 0 {
                        continue;
                    }
                    table_info_idx = table_info_idx.saturating_sub(1);
                    let ord = level.table_infos[table_info_idx]
                        .key_range
                        .as_ref()
                        .unwrap()
                        .compare_right_with_user_key(full_key.user_key.as_ref());
                    // the case that the key falls into the gap between two ssts
                    if ord == Ordering::Less {
                        sync_point!("HUMMOCK_V2::GET::SKIP_BY_NO_FILE");
                        continue;
                    }

                    stats_guard.local_stats.sub_iter_count += 1;
                    if let Some(v) = get_from_sstable_info(
                        self.sstable_store.clone(),
                        &level.table_infos[table_info_idx],
                        full_key.to_ref(),
                        &read_options,
                        dist_key_hash,
                        &mut stats_guard.local_stats,
                    )
                    .await?
                    {
                        return Ok(v.into_user_value());
                    }
                }
            }
        }
        stats_guard.local_stats.found_key = false;
        Ok(None)
    }

    pub async fn iter(
        &self,
        table_key_range: TableKeyRange,
        epoch: u64,
        read_options: ReadOptions,
        read_version_tuple: (Vec<ImmutableMemtable>, Vec<SstableInfo>, CommittedVersion),
    ) -> StorageResult<StreamTypeOfIter<HummockStorageIterator>> {
        let table_id_string = read_options.table_id.to_string();
        let table_id_label = table_id_string.as_str();
        let (imms, uncommitted_ssts, committed) = read_version_tuple;

        let mut local_stats = StoreLocalStatistic::default();
        let mut staging_iters = Vec::with_capacity(imms.len() + uncommitted_ssts.len());
        let mut delete_range_iter = ForwardMergeRangeIterator::default();
        local_stats.staging_imm_iter_count = imms.len() as u64;
        for imm in imms {
            if imm.has_range_tombstone() && !read_options.ignore_range_tombstone {
                delete_range_iter.add_batch_iter(imm.delete_range_iter());
            }
            staging_iters.push(HummockIteratorUnion::First(
                imm.into_forward_snapshot_iter(epoch),
            ));
        }
        let mut staging_sst_iter_count = 0;
        // encode once
        let bloom_filter_prefix_hash = read_options
            .prefix_hint
            .as_ref()
            .map(|hint| Sstable::hash_for_bloom_filter(hint, read_options.table_id.table_id()));

        for sstable_info in &uncommitted_ssts {
            let table_holder = self
                .sstable_store
                .sstable(sstable_info, &mut local_stats)
                .in_span(Span::enter_with_local_parent("get_sstable"))
                .await?;

            if !table_holder.value().meta.range_tombstone_list.is_empty()
                && !read_options.ignore_range_tombstone
            {
                delete_range_iter
                    .add_sst_iter(SstableDeleteRangeIterator::new(table_holder.clone()));
            }
            if let Some(prefix_hash) = bloom_filter_prefix_hash.as_ref() {
                if !hit_sstable_bloom_filter(table_holder.value(), *prefix_hash, &mut local_stats) {
                    continue;
                }
            }

            staging_sst_iter_count += 1;
            staging_iters.push(HummockIteratorUnion::Second(SstableIterator::new(
                table_holder,
                self.sstable_store.clone(),
                Arc::new(SstableIteratorReadOptions::default()),
            )));
        }
        local_stats.staging_sst_iter_count = staging_sst_iter_count;
        let staging_iter: StagingDataIterator = OrderedMergeIteratorInner::new(staging_iters);

        // 2. build iterator from committed
        // Because SST meta records encoded key range,
        // the filter key range needs to be encoded as well.
        let user_key_range = bound_table_key_range(read_options.table_id, &table_key_range);
        let user_key_range_ref = (
            user_key_range.0.as_ref().map(UserKey::as_ref),
            user_key_range.1.as_ref().map(UserKey::as_ref),
        );
        let mut non_overlapping_iters = Vec::new();
        let mut overlapping_iters = Vec::new();
        let mut overlapping_iter_count = 0;
        let mut fetch_meta_reqs = vec![];
        for level in committed.levels(read_options.table_id) {
            if level.table_infos.is_empty() {
                continue;
            }

            if level.level_type == LevelType::Nonoverlapping as i32 {
                let table_infos = prune_nonoverlapping_ssts(&level.table_infos, user_key_range_ref);

                let fetch_meta_req = table_infos
                    .filter(|sstable_info| {
                        sstable_info
                            .table_ids
                            .binary_search(&read_options.table_id.table_id)
                            .is_ok()
                    })
                    .collect_vec();
                fetch_meta_reqs.push((level.level_type, fetch_meta_req));
            } else {
                let table_infos = prune_overlapping_ssts(
                    &level.table_infos,
                    read_options.table_id,
                    &table_key_range,
                );
                // Overlapping
                let fetch_meta_req = table_infos.rev().collect_vec();
                if !fetch_meta_req.is_empty() {
                    fetch_meta_reqs.push((level.level_type, fetch_meta_req));
                }
            }
        }
        let mut flatten_reqs = vec![];
        let mut req_count = 0;
        for (_, fetch_meta_req) in &fetch_meta_reqs {
            for sstable_info in fetch_meta_req {
                let inner_req_count = req_count;
                let capture_ref = async {
                    self.sstable_store
                        .sstable_syncable(sstable_info, &local_stats)
                        .in_span(Span::enter_with_local_parent("get_sstable"))
                        .await
                };
                // use `buffer_unordered` to simulate `try_join_all` by assigning an index
                flatten_reqs
                    .push(async move { capture_ref.await.map(|result| (inner_req_count, result)) });
                req_count += 1;
            }
        }
        let timer = self
            .state_store_metrics
            .iter_fetch_meta_duration
            .with_label_values(&[table_id_label])
            .start_timer();
        let mut flatten_resps = vec![None; req_count];
        let mut buffered = stream::iter(flatten_reqs).buffer_unordered(10);
        while let Some(result) = buffered.next().await {
            let (req_index, resp) = result?;
            flatten_resps[req_count - req_index - 1] = Some(resp);
        }
        drop(buffered);
        timer.observe_duration();

        let mut sst_read_options = SstableIteratorReadOptions::default();
        if read_options.prefetch_options.exhaust_iter {
            sst_read_options.must_iterated_end_user_key =
                Some(user_key_range.1.map(|key| key.cloned()));
        }
        let sst_read_options = Arc::new(sst_read_options);

        for (level_type, fetch_meta_req) in fetch_meta_reqs {
            if level_type == LevelType::Nonoverlapping as i32 {
                let mut sstables = vec![];
                for sstable_info in fetch_meta_req {
                    let (sstable, local_cache_meta_block_miss) =
                        flatten_resps.pop().unwrap().unwrap();
                    assert_eq!(sstable_info.id, sstable.value().id);
                    local_stats.apply_meta_fetch(local_cache_meta_block_miss);
                    if !sstable.value().meta.range_tombstone_list.is_empty()
                        && !read_options.ignore_range_tombstone
                    {
                        delete_range_iter
                            .add_sst_iter(SstableDeleteRangeIterator::new(sstable.clone()));
                    }
                    if let Some(key_hash) = bloom_filter_prefix_hash.as_ref() {
                        if !hit_sstable_bloom_filter(sstable.value(), *key_hash, &mut local_stats) {
                            continue;
                        }
                    }
                    sstables.push(sstable);
                }

                non_overlapping_iters.push(ConcatIterator::new_with_prefetch(
                    sstables,
                    self.sstable_store.clone(),
                    sst_read_options.clone(),
                ));
            } else {
                let mut iters = Vec::new();
                for sstable_info in fetch_meta_req {
                    let (sstable, local_cache_meta_block_miss) =
                        flatten_resps.pop().unwrap().unwrap();
                    assert_eq!(sstable_info.id, sstable.value().id);
                    local_stats.apply_meta_fetch(local_cache_meta_block_miss);
                    if !sstable.value().meta.range_tombstone_list.is_empty()
                        && !read_options.ignore_range_tombstone
                    {
                        delete_range_iter
                            .add_sst_iter(SstableDeleteRangeIterator::new(sstable.clone()));
                    }
                    if let Some(dist_hash) = bloom_filter_prefix_hash.as_ref() {
                        if !hit_sstable_bloom_filter(sstable.value(), *dist_hash, &mut local_stats)
                        {
                            continue;
                        }
                    }
                    iters.push(SstableIterator::new(
                        sstable,
                        self.sstable_store.clone(),
                        sst_read_options.clone(),
                    ));
                    overlapping_iter_count += 1;
                }
                overlapping_iters.push(OrderedMergeIteratorInner::new(iters));
            }
        }
        local_stats.overlapping_iter_count = overlapping_iter_count;
        local_stats.non_overlapping_iter_count = non_overlapping_iters.len() as u64;

        // 3. build user_iterator
        let merge_iter = UnorderedMergeIteratorInner::new(
            once(HummockIteratorUnion::First(staging_iter))
                .chain(
                    overlapping_iters
                        .into_iter()
                        .map(HummockIteratorUnion::Second),
                )
                .chain(
                    non_overlapping_iters
                        .into_iter()
                        .map(HummockIteratorUnion::Third),
                ),
        );

        let user_key_range = (
            user_key_range.0.map(|key| key.cloned()),
            user_key_range.1.map(|key| key.cloned()),
        );

        // the epoch_range left bound for iterator read
        let min_epoch = gen_min_epoch(epoch, read_options.retention_seconds.as_ref());
        let mut user_iter = UserIterator::new(
            merge_iter,
            user_key_range,
            epoch,
            min_epoch,
            Some(committed),
            DeleteRangeAggregator::new(delete_range_iter, epoch),
        );
        user_iter
            .rewind()
            .in_span(Span::enter_with_local_parent("rewind"))
            .await?;
        local_stats.found_key = user_iter.is_valid();
        local_stats.sub_iter_count = local_stats.staging_imm_iter_count
            + local_stats.staging_sst_iter_count
            + local_stats.overlapping_iter_count
            + local_stats.non_overlapping_iter_count;

        Ok(HummockStorageIterator::new(
            user_iter,
            self.state_store_metrics.clone(),
            read_options.table_id,
            local_stats,
        )
        .into_stream())
    }

    // Note: this method will not check the kv tomestones and delete range tomestones
    pub async fn may_exist(
        &self,
        table_key_range: TableKeyRange,
        read_options: ReadOptions,
        read_version_tuple: (Vec<ImmutableMemtable>, Vec<SstableInfo>, CommittedVersion),
    ) -> StorageResult<bool> {
        let table_id = read_options.table_id;
        let (imms, uncommitted_ssts, committed_version) = read_version_tuple;
        let mut stats_guard =
            MayExistLocalMetricsGuard::new(self.state_store_metrics.clone(), table_id);

        // 1. check staging data
        for imm in &imms {
            if imm.range_exists(&table_key_range) {
                return Ok(true);
            }
        }

        let user_key_range = bound_table_key_range(read_options.table_id, &table_key_range);
        let user_key_range_ref = (
            user_key_range.0.as_ref().map(UserKey::as_ref),
            user_key_range.1.as_ref().map(UserKey::as_ref),
        );
        let bloom_filter_prefix_hash = if let Some(prefix_hint) = read_options.prefix_hint {
            Sstable::hash_for_bloom_filter(&prefix_hint, table_id.table_id)
        } else {
            // only use `table_key_range` to see whether all SSTs are filtered out
            // without looking at bloom filter because prefix_hint is not provided
            if !uncommitted_ssts.is_empty() {
                // uncommitted_ssts is already pruned by `table_key_range` so no extra check is
                // needed.
                return Ok(true);
            }
            for level in committed_version.levels(table_id) {
                match level.level_type() {
                    LevelType::Overlapping | LevelType::Unspecified => {
                        if prune_overlapping_ssts(&level.table_infos, table_id, &table_key_range)
                            .next()
                            .is_some()
                        {
                            return Ok(true);
                        }
                    }
                    LevelType::Nonoverlapping => {
                        if prune_nonoverlapping_ssts(&level.table_infos, user_key_range_ref)
                            .next()
                            .is_some()
                        {
                            return Ok(true);
                        }
                    }
                }
            }
            return Ok(false);
        };

        // 2. order guarantee: imm -> sst
        for local_sst in &uncommitted_ssts {
            stats_guard.local_stats.may_exist_check_sstable_count += 1;
            if hit_sstable_bloom_filter(
                self.sstable_store
                    .sstable(local_sst, &mut stats_guard.local_stats)
                    .await?
                    .value(),
                bloom_filter_prefix_hash,
                &mut stats_guard.local_stats,
            ) {
                return Ok(true);
            }
        }

        // 3. read from committed_version sst file
        // Because SST meta records encoded key range,
        // the filter key needs to be encoded as well.
        assert!(committed_version.is_valid());
        for level in committed_version.levels(table_id) {
            if level.table_infos.is_empty() {
                continue;
            }
            match level.level_type() {
                LevelType::Overlapping | LevelType::Unspecified => {
                    let sstable_infos =
                        prune_overlapping_ssts(&level.table_infos, table_id, &table_key_range);
                    for sstable_info in sstable_infos {
                        stats_guard.local_stats.may_exist_check_sstable_count += 1;
                        if hit_sstable_bloom_filter(
                            self.sstable_store
                                .sstable(sstable_info, &mut stats_guard.local_stats)
                                .await?
                                .value(),
                            bloom_filter_prefix_hash,
                            &mut stats_guard.local_stats,
                        ) {
                            return Ok(true);
                        }
                    }
                }
                LevelType::Nonoverlapping => {
                    let table_infos =
                        prune_nonoverlapping_ssts(&level.table_infos, user_key_range_ref);

                    for table_info in table_infos {
                        stats_guard.local_stats.may_exist_check_sstable_count += 1;
                        if hit_sstable_bloom_filter(
                            self.sstable_store
                                .sstable(table_info, &mut stats_guard.local_stats)
                                .await?
                                .value(),
                            bloom_filter_prefix_hash,
                            &mut stats_guard.local_stats,
                        ) {
                            return Ok(true);
                        }
                    }
                }
            }
        }

        Ok(false)
    }
}<|MERGE_RESOLUTION|>--- conflicted
+++ resolved
@@ -49,8 +49,8 @@
     prune_overlapping_ssts, range_overlap, search_sst_idx,
 };
 use crate::hummock::{
-    get_from_imm, get_from_sstable_info, hit_sstable_bloom_filter, DeleteRangeAggregator, Sstable,
-    SstableDeleteRangeIterator, SstableIterator,
+    get_from_batch, get_from_sstable_info, hit_sstable_bloom_filter, DeleteRangeAggregator,
+    Sstable, SstableDeleteRangeIterator, SstableIterator,
 };
 use crate::monitor::{
     GetLocalMetricsGuard, HummockStateStoreMetrics, MayExistLocalMetricsGuard, StoreLocalStatistic,
@@ -159,28 +159,19 @@
         impl Iterator<Item = &ImmutableMemtable> + 'a,
         impl Iterator<Item = &SstableInfo> + 'a,
     ) {
-<<<<<<< HEAD
+        let (ref left, ref right) = table_key_range;
+        let left = left.as_ref().map(|key| TableKey(key.0.as_ref()));
+        let right = right.as_ref().map(|key| TableKey(key.0.as_ref()));
         let overlapped_imms = self
             .imm
             .iter()
             .chain(self.merged_imm.iter())
             .filter(move |imm| {
                 imm.epoch() <= max_epoch_inclusive
-                    && imm.table_id() == table_id
+                    && imm.table_id == table_id
                     && imm.epoch() > min_epoch_exclusive
-                    && range_overlap(table_key_range, imm.start_table_key(), imm.end_table_key())
+                    && range_overlap(&(left, right), &imm.start_table_key(), &imm.end_table_key())
             });
-=======
-        let (ref left, ref right) = table_key_range;
-        let left = left.as_ref().map(|key| TableKey(key.0.as_ref()));
-        let right = right.as_ref().map(|key| TableKey(key.0.as_ref()));
-        let overlapped_imms = self.imm.iter().filter(move |imm| {
-            imm.epoch() <= max_epoch_inclusive
-                && imm.table_id == table_id
-                && imm.epoch() > min_epoch_exclusive
-                && range_overlap(&(left, right), &imm.start_table_key(), &imm.end_table_key())
-        });
->>>>>>> 49576332
 
         // TODO: Remove duplicate sst based on sst id
         let overlapped_ssts = self
@@ -358,8 +349,6 @@
                                 );
                             }
                         }
-
-                        // put the flushed sst to staging
                         self.staging.sst.push_front(staging_sst);
                     }
                 }
@@ -401,10 +390,6 @@
                 }
             }
         }
-    }
-
-    pub fn get_imms_to_merge(&self) -> Option<Vec<ImmutableMemtable>> {
-        None
     }
 
     pub fn staging(&self) -> &StagingVersion {
@@ -562,16 +547,12 @@
                 continue;
             }
 
-<<<<<<< HEAD
-            // if let Some(data) = get_from_batch(imm, table_key, &mut stats_guard.local_stats) {
-            if let Some(data) = get_from_imm(imm, table_key, epoch, &mut stats_guard.local_stats) {
-=======
             if let Some(data) = get_from_batch(
                 imm,
                 TableKey(table_key.as_ref()),
+                epoch,
                 &mut stats_guard.local_stats,
             ) {
->>>>>>> 49576332
                 return Ok(data.into_user_value());
             }
         }
