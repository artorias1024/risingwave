// Copyright 2023 RisingWave Labs
//
// Licensed under the Apache License, Version 2.0 (the "License");
// you may not use this file except in compliance with the License.
// You may obtain a copy of the License at
//
//     http://www.apache.org/licenses/LICENSE-2.0
//
// Unless required by applicable law or agreed to in writing, software
// distributed under the License is distributed on an "AS IS" BASIS,
// WITHOUT WARRANTIES OR CONDITIONS OF ANY KIND, either express or implied.
// See the License for the specific language governing permissions and
// limitations under the License.

use std::env;
use std::path::{Path, PathBuf};
use std::process::Command;

use anyhow::{anyhow, Result};

use super::{ExecuteContext, Task};
use crate::util::{get_program_args, get_program_env_cmd, get_program_name};
use crate::{add_meta_node, ComputeNodeConfig};

pub struct ComputeNodeService {
    config: ComputeNodeConfig,
}

impl ComputeNodeService {
    pub fn new(config: ComputeNodeConfig) -> Result<Self> {
        Ok(Self { config })
    }

    fn compute_node(&self) -> Result<Command> {
        let prefix_bin = env::var("PREFIX_BIN")?;

        if let Ok(x) = env::var("ENABLE_ALL_IN_ONE") && x == "true" {
            Ok(Command::new(Path::new(&prefix_bin).join("risingwave").join("compute-node")))
        } else {
            Ok(Command::new(Path::new(&prefix_bin).join("compute-node")))
        }
    }

    /// Apply command args according to config
    pub fn apply_command_args(cmd: &mut Command, config: &ComputeNodeConfig) -> Result<()> {
        cmd.arg("--listen-addr")
            .arg(format!("{}:{}", config.listen_address, config.port))
            .arg("--prometheus-listener-addr")
            .arg(format!(
                "{}:{}",
                config.listen_address, config.exporter_port
            ))
            .arg("--advertise-addr")
            .arg(format!("{}:{}", config.address, config.port))
            .arg("--metrics-level")
            .arg("1")
            .arg("--async-stack-trace")
            .arg(&config.async_stack_trace)
            .arg("--connector-rpc-endpoint")
            .arg(&config.connector_rpc_endpoint)
            .arg("--parallelism")
            .arg(&config.parallelism.to_string())
            .arg("--total-memory-bytes")
<<<<<<< HEAD
            .arg(&config.total_memory_bytes.to_string())
            .arg("--role")
            .arg(&config.role)
            .arg("--memory-control-policy")
            .arg(&config.memory_control_policy)
            .arg("--streaming-memory-proportion")
            .arg(&config.streaming_memory_proportion.to_string());
=======
            .arg(&config.total_memory_bytes.to_string());
>>>>>>> 6e788058

        let provide_jaeger = config.provide_jaeger.as_ref().unwrap();
        match provide_jaeger.len() {
            0 => {}
            1 => {
                cmd.arg("--enable-jaeger-tracing");
            }
            other_size => {
                return Err(anyhow!(
                    "{} Jaeger instance found in config, but only 1 is needed",
                    other_size
                ))
            }
        }

        let provide_meta_node = config.provide_meta_node.as_ref().unwrap();
        add_meta_node(provide_meta_node, cmd)?;

        Ok(())
    }
}

impl Task for ComputeNodeService {
    fn execute(&mut self, ctx: &mut ExecuteContext<impl std::io::Write>) -> anyhow::Result<()> {
        ctx.service(self);
        ctx.pb.set_message("starting...");

        let prefix_config = env::var("PREFIX_CONFIG")?;

        let mut cmd = self.compute_node()?;

        cmd.env("RUST_BACKTRACE", "1").env(
            "TOKIO_CONSOLE_BIND",
            format!("127.0.0.1:{}", self.config.port + 1000),
        );
        // FIXME: Otherwise, CI will throw log size too large error
        // cmd.env("RW_QUERY_LOG_PATH", DEFAULT_QUERY_LOG_PATH);
        if crate::util::is_env_set("RISEDEV_ENABLE_PROFILE") {
            cmd.env(
                "RW_PROFILE_PATH",
                Path::new(&env::var("PREFIX_LOG")?).join(format!("profile-{}", self.id())),
            );
        }

        if crate::util::is_env_set("RISEDEV_ENABLE_HEAP_PROFILE") {
            // See https://linux.die.net/man/3/jemalloc for the descriptions of profiling options
            cmd.env(
                "_RJEM_MALLOC_CONF",
                "prof:true,lg_prof_interval:40,lg_prof_sample:19,prof_prefix:compute-node",
            );
        }

        cmd.arg("--config-path")
            .arg(Path::new(&prefix_config).join("risingwave.toml"));
        Self::apply_command_args(&mut cmd, &self.config)?;
        if self.config.enable_tiered_cache {
            let prefix_data = env::var("PREFIX_DATA")?;
            cmd.arg("--file-cache-dir").arg(
                PathBuf::from(prefix_data)
                    .join("filecache")
                    .join(self.config.port.to_string()),
            );
        }

        if !self.config.user_managed {
            ctx.run_command(ctx.tmux_run(cmd)?)?;
            ctx.pb.set_message("started");
        } else {
            ctx.pb.set_message("user managed");
            writeln!(
                &mut ctx.log,
                "Please use the following parameters to start the compute node:\n{}\n{} {}\n\n",
                get_program_env_cmd(&cmd),
                get_program_name(&cmd),
                get_program_args(&cmd)
            )?;
        }

        Ok(())
    }

    fn id(&self) -> String {
        self.config.id.clone()
    }
}<|MERGE_RESOLUTION|>--- conflicted
+++ resolved
@@ -61,17 +61,9 @@
             .arg("--parallelism")
             .arg(&config.parallelism.to_string())
             .arg("--total-memory-bytes")
-<<<<<<< HEAD
             .arg(&config.total_memory_bytes.to_string())
             .arg("--role")
-            .arg(&config.role)
-            .arg("--memory-control-policy")
-            .arg(&config.memory_control_policy)
-            .arg("--streaming-memory-proportion")
-            .arg(&config.streaming_memory_proportion.to_string());
-=======
-            .arg(&config.total_memory_bytes.to_string());
->>>>>>> 6e788058
+            .arg(&config.role);
 
         let provide_jaeger = config.provide_jaeger.as_ref().unwrap();
         match provide_jaeger.len() {
