--- conflicted
+++ resolved
@@ -473,12 +473,8 @@
 
     use crate::hummock::compaction::compaction_config::CompactionConfigBuilder;
     use crate::hummock::compaction::level_selector::tests::{
-<<<<<<< HEAD
         generate_l0_nonoverlapping_multi_sublevels, generate_l0_overlapping_sublevels,
-        generate_table,
-=======
-        generate_l0_overlapping_sublevels, generate_table, push_table_level0_overlapping,
->>>>>>> 01481eb7
+        generate_table, push_table_level0_overlapping,
     };
     use crate::hummock::compaction::overlap_strategy::RangeOverlapStrategy;
     use crate::hummock::compaction::{
