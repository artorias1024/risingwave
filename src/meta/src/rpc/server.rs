// Copyright 2022 Singularity Data
//
// Licensed under the Apache License, Version 2.0 (the "License");
// you may not use this file except in compliance with the License.
// You may obtain a copy of the License at
//
// http://www.apache.org/licenses/LICENSE-2.0
//
// Unless required by applicable law or agreed to in writing, software
// distributed under the License is distributed on an "AS IS" BASIS,
// WITHOUT WARRANTIES OR CONDITIONS OF ANY KIND, either express or implied.
// See the License for the specific language governing permissions and
// limitations under the License.

use std::net::SocketAddr;
use std::sync::Arc;
use std::time::Duration;

use etcd_client::ConnectOptions;
use risingwave_backup::storage::ObjectStoreMetaSnapshotStorage;
use risingwave_common::monitor::process_linux::monitor_process;
use risingwave_common_service::metrics_manager::MetricsManager;
use risingwave_object_store::object::object_metrics::ObjectStoreMetrics;
use risingwave_object_store::object::parse_remote_object_store;
use risingwave_pb::backup_service::backup_service_server::BackupServiceServer;
use risingwave_pb::ddl_service::ddl_service_server::DdlServiceServer;
use risingwave_pb::health::health_server::HealthServer;
use risingwave_pb::hummock::hummock_manager_service_server::HummockManagerServiceServer;
use risingwave_pb::meta::cluster_service_server::ClusterServiceServer;
use risingwave_pb::meta::heartbeat_service_server::HeartbeatServiceServer;
use risingwave_pb::meta::leader_service_server::LeaderServiceServer;
use risingwave_pb::meta::notification_service_server::NotificationServiceServer;
use risingwave_pb::meta::scale_service_server::ScaleServiceServer;
use risingwave_pb::meta::stream_manager_service_server::StreamManagerServiceServer;
use risingwave_pb::user::user_service_server::UserServiceServer;
use tokio::task::JoinHandle;

use super::elections::run_elections;
use super::intercept::MetricsMiddlewareLayer;
use super::service::health_service::HealthServiceImpl;
use super::service::notification_service::NotificationServiceImpl;
use super::service::scale_service::ScaleServiceImpl;
use super::DdlServiceImpl;
use crate::backup_restore::BackupManager;
use crate::barrier::{BarrierScheduler, GlobalBarrierManager};
use crate::hummock::{CompactionScheduler, HummockManager};
use crate::manager::{
    CatalogManager, ClusterManager, FragmentManager, IdleManager, MetaOpts, MetaSrvEnv,
};
use crate::rpc::metrics::MetaMetrics;
use crate::rpc::service::backup_service::BackupServiceImpl;
use crate::rpc::service::cluster_service::ClusterServiceImpl;
use crate::rpc::service::heartbeat_service::HeartbeatServiceImpl;
use crate::rpc::service::hummock_service::HummockServiceImpl;
use crate::rpc::service::leader_service::LeaderServiceImpl;
use crate::rpc::service::stream_service::StreamServiceImpl;
use crate::rpc::service::user_service::UserServiceImpl;
use crate::storage::{EtcdMetaStore, MemStore, MetaStore, WrappedEtcdClient as EtcdClient};
use crate::stream::{GlobalStreamManager, SourceManager};
use crate::{hummock, MetaResult};

#[derive(Debug)]
pub enum MetaStoreBackend {
    Etcd {
        endpoints: Vec<String>,
        credentials: Option<(String, String)>,
    },
    Mem,
}

#[derive(Clone)]
pub struct AddressInfo {
    pub addr: String,
    pub listen_addr: SocketAddr,
    pub prometheus_addr: Option<SocketAddr>,
    pub dashboard_addr: Option<SocketAddr>,
    pub ui_path: Option<String>,
}

impl Default for AddressInfo {
    fn default() -> Self {
        Self {
            addr: "127.0.0.1:0000".to_string(),
            listen_addr: SocketAddr::V4("127.0.0.1:0000".parse().unwrap()),
            prometheus_addr: None,
            dashboard_addr: None,
            ui_path: None,
        }
    }
}

// TODO: in imports do something like tokio::sync::watch::Sender<()> as watchSender
// and oneshot::sender as oneshotSender

pub async fn rpc_serve(
    address_info: AddressInfo,
    meta_store_backend: MetaStoreBackend,
    max_heartbeat_interval: Duration,
    lease_interval_secs: u64,
    opts: MetaOpts,
) -> MetaResult<(JoinHandle<()>, tokio::sync::watch::Sender<()>)> {
    match meta_store_backend {
        MetaStoreBackend::Etcd {
            endpoints,
            credentials,
        } => {
            let mut options = ConnectOptions::default()
                .with_keep_alive(Duration::from_secs(3), Duration::from_secs(5));
            if let Some((username, password)) = &credentials {
                options = options.with_user(username, password)
            }
            let client = EtcdClient::connect(endpoints, Some(options), credentials.is_some())
                .await
                .map_err(|e| anyhow::anyhow!("failed to connect etcd {}", e))?;
            let meta_store = Arc::new(EtcdMetaStore::new(client));
            rpc_serve_with_store(
                meta_store,
                address_info,
                max_heartbeat_interval,
                lease_interval_secs,
                opts,
            )
            .await
        }
        MetaStoreBackend::Mem => {
            let meta_store = Arc::new(MemStore::new());
            rpc_serve_with_store(
                meta_store,
                address_info,
                max_heartbeat_interval,
                lease_interval_secs,
                opts,
            )
            .await
        }
    }
}

pub async fn rpc_serve_with_store<S: MetaStore>(
    meta_store: Arc<S>,
    address_info: AddressInfo,
    max_heartbeat_interval: Duration,
    lease_interval_secs: u64,
    opts: MetaOpts,
) -> MetaResult<(JoinHandle<()>, tokio::sync::watch::Sender<()>)> {
    // Contains address info with port
    //   address_info.listen_addr;

    // Initialize managers.
    let (info, lease_handle, lease_shutdown, leader_rx) = run_elections(
        address_info.listen_addr.clone().to_string(),
        meta_store.clone(),
        lease_interval_secs,
    )
    .await?;

    let mut services_leader_rx = leader_rx.clone();
    let f_leader_svc_leader_rx = leader_rx.clone();
    let l_leader_svc_leader_rx = leader_rx.clone();
    let mut note_status_leader_rx = leader_rx.clone();

    // print current leader/follower status of this node + fencing mechanism
    tokio::spawn(async move {
        let span = tracing::span!(tracing::Level::INFO, "node_status");
        let _enter = span.enter();
        let mut was_leader = false;
        loop {
            if note_status_leader_rx.changed().await.is_err() {
                panic!("Leader sender dropped");
            }

            let (leader_addr, is_leader) = note_status_leader_rx.borrow().clone();

            // Implementation of naive fencing mechanism:
            // leader nodes should panic if they loose their leader position
            if was_leader {
                // && !is_leader {
                // TODO: enable this again to give leader chance to claim lease again?
                panic!(
                    "This node lost its leadership. New host address is {}:{}. Killing node",
                    leader_addr.host, leader_addr.port
                )
            }
            was_leader = is_leader;
            tracing::info!(
                "This node currently is a {} at {}:{}",
                if is_leader {
                    "leader. Serving"
                } else {
                    "follower. Leader serving"
                },
                leader_addr.host,
                leader_addr.port
            );
        }
    });

    // TODO:
    // Remove the interceptor pattern again

    // TODO:
    // we only can define leader services when they are needed. Otherwise they already do things
    // FIXME: Start leader services if follower becomes leader

    // TODO: maybe do not use a channel here
    // What I need is basically a oneshot channel with one producer and multiple consumers
    let (svc_shutdown_tx, mut svc_shutdown_rx) = tokio::sync::watch::channel(());

    let join_handle = tokio::spawn(async move {
        let span = tracing::span!(tracing::Level::INFO, "services");
        let _enter = span.enter();

        // failover logic
        if services_leader_rx.changed().await.is_err() {
            panic!("Leader sender dropped");
        }

        let is_leader = services_leader_rx.borrow().clone().1;
        let was_follower = !is_leader;

        // TODO: remove interceptor. Not needed if we have LeaderService
        let leader_srv = LeaderServiceImpl::new(f_leader_svc_leader_rx);

        // run follower services until node becomes leader
        let mut svc_shutdown_rx_clone = svc_shutdown_rx.clone();
        let (follower_shutdown_tx, follower_shutdown_rx) = tokio::sync::oneshot::channel::<()>();
        let (follower_finished_tx, follower_finished_rx) = tokio::sync::oneshot::channel::<()>();
        if !is_leader {
            tracing::info!("Starting follower services");
            tokio::spawn(async move {
                let health_srv = HealthServiceImpl::new();
                // TODO: Use prometheus endpoint in follower?
                tonic::transport::Server::builder()
                    .layer(MetricsMiddlewareLayer::new(Arc::new(MetaMetrics::new())))
                    .add_service(HealthServer::new(health_srv))
                    .add_service(LeaderServiceServer::new(leader_srv))
                    .serve_with_shutdown(address_info.listen_addr, async move {
                        tokio::select! {
                        _ = tokio::signal::ctrl_c() => {},
                        // shutdown service if all services should be shut down
                        res = svc_shutdown_rx_clone.changed() =>  {
                            if res.is_err() {
                                tracing::error!("service shutdown sender dropped");
                            }
                        },
                        // shutdown service if follower becomes leader
                        res = follower_shutdown_rx =>  {
                              if res.is_err() {
                                  tracing::error!("follower service shutdown sender dropped");
                              }
                            },
                          }
                    })
                    .await
                    .unwrap();
                match follower_finished_tx.send(()) {
                    Ok(_) => tracing::info!("Signaling that follower service is down"),
                    Err(_) => tracing::error!(
                        "Error when signaling that follower service is down. Receiver dropped"
                    ),
                }
            });
        }

        // wait until this node becomes a leader
        while !services_leader_rx.borrow().clone().1 {
            if services_leader_rx.changed().await.is_err() {
                panic!("Leader sender dropped");
            }
        }

        // shut down follower svc if node used to be follower
        if was_follower {
            match follower_shutdown_tx.send(()) {
                // TODO: Do I always use this error format?
                // Receiver, sender dropped?
                Ok(_) => tracing::info!("Shutting down follower services"),
                Err(_) => tracing::error!("Follower service receiver dropped"),
            }
            // Wait until follower service is
            match follower_finished_rx.await {
                Ok(_) => tracing::info!("Follower services shut down"),
                Err(_) => tracing::error!("Follower service shutdown finished sender dropped"),
            };
        }

        // leader services defined below
        tracing::info!("Starting leader services");

        // TODO: put leader service definition in separate function or maybe even separate file
        let prometheus_endpoint = opts.prometheus_endpoint.clone();
        let env = MetaSrvEnv::<S>::new(opts, meta_store.clone(), info).await;
        let fragment_manager = Arc::new(FragmentManager::new(env.clone()).await.unwrap());
        let meta_metrics = Arc::new(MetaMetrics::new());
        let registry = meta_metrics.registry();
        monitor_process(registry).unwrap();
        let compactor_manager = Arc::new(
            hummock::CompactorManager::with_meta(env.clone(), max_heartbeat_interval.as_secs())
                .await
                .unwrap(),
        );

        let cluster_manager = Arc::new(
            ClusterManager::new(env.clone(), max_heartbeat_interval)
                .await
                .unwrap(),
        );
        let hummock_manager = hummock::HummockManager::new(
            env.clone(),
            cluster_manager.clone(),
            meta_metrics.clone(),
            compactor_manager.clone(),
        )
        .await
        .unwrap();

        #[cfg(not(madsim))]
        if let Some(ref dashboard_addr) = address_info.dashboard_addr {
            let dashboard_service = crate::dashboard::DashboardService {
                dashboard_addr: *dashboard_addr,
                cluster_manager: cluster_manager.clone(),
                fragment_manager: fragment_manager.clone(),
                meta_store: env.meta_store_ref(),
                prometheus_endpoint: prometheus_endpoint.clone(),
                prometheus_client: prometheus_endpoint.as_ref().map(|x| {
                    use std::str::FromStr;
                    prometheus_http_query::Client::from_str(x).unwrap()
                }),
            };
            // TODO: join dashboard service back to local thread.
            tokio::spawn(dashboard_service.serve(address_info.ui_path));
        }

        let catalog_manager = Arc::new(CatalogManager::new(env.clone()).await.unwrap());

        let (barrier_scheduler, scheduled_barriers) =
            BarrierScheduler::new_pair(hummock_manager.clone(), env.opts.checkpoint_frequency);

        let source_manager = Arc::new(
            SourceManager::new(
                barrier_scheduler.clone(),
                catalog_manager.clone(),
                fragment_manager.clone(),
            )
            .await
            .unwrap(),
        );

        let barrier_manager = Arc::new(GlobalBarrierManager::new(
            scheduled_barriers,
            env.clone(),
            cluster_manager.clone(),
            catalog_manager.clone(),
            fragment_manager.clone(),
            hummock_manager.clone(),
            source_manager.clone(),
            meta_metrics.clone(),
        ));

        {
            let source_manager = source_manager.clone();
            tokio::spawn(async move {
                source_manager.run().await.unwrap();
            });
        }

        let stream_manager = Arc::new(
            GlobalStreamManager::new(
                env.clone(),
                fragment_manager.clone(),
                barrier_scheduler.clone(),
                cluster_manager.clone(),
                source_manager.clone(),
                hummock_manager.clone(),
            )
            .unwrap(),
        );

        hummock_manager
            .purge_stale(
                &fragment_manager
                    .list_table_fragments()
                    .await
                    .expect("list_table_fragments"),
            )
            .await
            .unwrap();

        // Initialize services.
        let backup_object_store = Arc::new(
            parse_remote_object_store(
                &env.opts.backup_storage_url,
                Arc::new(ObjectStoreMetrics::unused()),
                true,
            )
            .await,
        );
        let backup_storage = Arc::new(
            ObjectStoreMetaSnapshotStorage::new(
                &env.opts.backup_storage_directory,
                backup_object_store,
            )
            .await
            .unwrap(),
            // FIXME: Do not use unwrap here
        );
        let backup_manager = Arc::new(BackupManager::new(
            env.clone(),
            hummock_manager.clone(),
            backup_storage,
        ));
        let vacuum_manager = Arc::new(hummock::VacuumManager::new(
            env.clone(),
            hummock_manager.clone(),
            backup_manager.clone(),
            compactor_manager.clone(),
        ));

        let heartbeat_srv = HeartbeatServiceImpl::new(cluster_manager.clone());
        let ddl_srv = DdlServiceImpl::<S>::new(
            env.clone(),
            catalog_manager.clone(),
            stream_manager.clone(),
            source_manager.clone(),
            cluster_manager.clone(),
            fragment_manager.clone(),
            barrier_manager.clone(),
        );

        let user_srv = UserServiceImpl::<S>::new(env.clone(), catalog_manager.clone());

        let scale_srv = ScaleServiceImpl::<S>::new(
            barrier_scheduler.clone(),
            fragment_manager.clone(),
            cluster_manager.clone(),
            source_manager,
            catalog_manager.clone(),
            stream_manager.clone(),
        );

        let cluster_srv = ClusterServiceImpl::<S>::new(cluster_manager.clone());
        let stream_srv = StreamServiceImpl::<S>::new(
            env.clone(),
            barrier_scheduler.clone(),
            fragment_manager.clone(),
        );
        let hummock_srv = HummockServiceImpl::new(
            hummock_manager.clone(),
            compactor_manager.clone(),
            vacuum_manager.clone(),
            fragment_manager.clone(),
        );
        let notification_srv = NotificationServiceImpl::new(
            env.clone(),
            catalog_manager,
            cluster_manager.clone(),
            hummock_manager.clone(),
            fragment_manager.clone(),
        );
        let health_srv = HealthServiceImpl::new();
        let backup_srv = BackupServiceImpl::new(backup_manager);

        if let Some(prometheus_addr) = address_info.prometheus_addr {
            MetricsManager::boot_metrics_service(
                prometheus_addr.to_string(),
                meta_metrics.registry().clone(),
            )
        }

<<<<<<< HEAD
        // Initialize sub-tasks.
        let compaction_scheduler = Arc::new(CompactionScheduler::new(
            env.clone(),
            hummock_manager.clone(),
            compactor_manager.clone(),
        ));
        let mut sub_tasks =
            hummock::start_hummock_workers(vacuum_manager, compaction_scheduler, &env.opts);
=======
    let compaction_scheduler = Arc::new(CompactionScheduler::new(
        env.clone(),
        hummock_manager.clone(),
        compactor_manager.clone(),
    ));

    // sub_tasks executed concurrently. Can be shutdown via shutdown_all
    let mut sub_tasks =
        hummock::start_hummock_workers(vacuum_manager, compaction_scheduler, &env.opts);
    sub_tasks.push(
        ClusterManager::start_worker_num_monitor(
            cluster_manager.clone(),
            Duration::from_secs(env.opts.node_num_monitor_interval_sec),
            meta_metrics.clone(),
        )
        .await,
    );
    sub_tasks.push(HummockManager::start_compaction_heartbeat(hummock_manager).await);
    sub_tasks.push((lease_handle, lease_shutdown));
    if cfg!(not(test)) {
>>>>>>> 10083385
        sub_tasks.push(
            ClusterManager::start_worker_num_monitor(
                cluster_manager.clone(),
                Duration::from_secs(env.opts.node_num_monitor_interval_sec),
                meta_metrics.clone(),
            )
            .await,
        );
<<<<<<< HEAD
        sub_tasks.push(HummockManager::start_compaction_heartbeat(hummock_manager).await);
        sub_tasks.push((lease_handle, lease_shutdown));
        if cfg!(not(test)) {
            sub_tasks.push(
                ClusterManager::start_heartbeat_checker(cluster_manager, Duration::from_secs(1))
                    .await,
            );
            sub_tasks.push(GlobalBarrierManager::start(barrier_manager).await);
        }

        let (idle_send, idle_recv) = tokio::sync::oneshot::channel();
        sub_tasks.push(
            IdleManager::start_idle_checker(
                env.idle_manager_ref(),
                Duration::from_secs(30),
                idle_send,
            )
            .await,
        );

        let shutdown_all = async move {
            for (join_handle, shutdown_sender) in sub_tasks {
                if let Err(_err) = shutdown_sender.send(()) {
                    // Maybe it is already shut down
                    continue;
                }
                if let Err(err) = join_handle.await {
                    tracing::warn!("Failed to join shutdown: {:?}", err);
                }
=======
        sub_tasks.push(GlobalBarrierManager::start(barrier_manager).await);
    }
    let (idle_send, idle_recv) = tokio::sync::oneshot::channel();
    sub_tasks.push(
        IdleManager::start_idle_checker(env.idle_manager_ref(), Duration::from_secs(30), idle_send)
            .await,
    );
    let shutdown_all = async move {
        for (join_handle, shutdown_sender) in sub_tasks {
            if let Err(_err) = shutdown_sender.send(()) {
                // Maybe it is already shut down
                continue;
            }
            if let Err(err) = join_handle.await {
                tracing::warn!("Failed to join shutdown: {:?}", err);
>>>>>>> 10083385
            }
        };

        let leader_srv = LeaderServiceImpl::new(l_leader_svc_leader_rx);

        // leader services defined above

<<<<<<< HEAD
=======
    let (svc_shutdown_tx, svc_shutdown_rx) = tokio::sync::oneshot::channel::<()>();

    // Start services.
    let join_handle = tokio::spawn(async move {
>>>>>>> 10083385
        tonic::transport::Server::builder()
            .layer(MetricsMiddlewareLayer::new(meta_metrics.clone()))
            .add_service(LeaderServiceServer::new(leader_srv))
            .add_service(HeartbeatServiceServer::new(heartbeat_srv))
            .add_service(ClusterServiceServer::new(cluster_srv))
            .add_service(StreamManagerServiceServer::new(stream_srv))
            .add_service(HummockManagerServiceServer::new(hummock_srv))
            .add_service(NotificationServiceServer::new(notification_srv))
            .add_service(DdlServiceServer::new(ddl_srv))
            .add_service(UserServiceServer::new(user_srv))
            .add_service(ScaleServiceServer::new(scale_srv))
            .add_service(HealthServer::new(health_srv))
            .add_service(BackupServiceServer::new(backup_srv))
            .serve_with_shutdown(address_info.listen_addr, async move {
                tokio::select! {
                    _ = tokio::signal::ctrl_c() => {},
<<<<<<< HEAD
                    res = svc_shutdown_rx.changed() => {
                        tracing::info!("svc_shutdown_rx.changed()");
                        if res.is_err() {
                            tracing::error!("service shutdown sender dropped");
                        }
                        shutdown_all.await;
                    },
                    _ = idle_recv => {
                        tracing::info!("idle_recv");
=======
                    _ = svc_shutdown_rx => {
                        shutdown_all.await;
                    },
                    _ = idle_recv => {
>>>>>>> 10083385
                        shutdown_all.await;
                    },
                }
            })
            .await
            .unwrap();
    });

    Ok((join_handle, svc_shutdown_tx))
<<<<<<< HEAD
=======
}

#[cfg(test)]
mod tests {
    use tokio::time::sleep;

    use super::*;

    #[tokio::test]
    async fn test_leader_lease() {
        let info = AddressInfo {
            addr: "node1".to_string(),
            ..Default::default()
        };
        let meta_store = Arc::new(MemStore::default());
        let (handle, closer) = rpc_serve_with_store(
            meta_store.clone(),
            info,
            Duration::from_secs(10),
            2,
            MetaOpts::test(false),
        )
        .await
        .unwrap();
        sleep(Duration::from_secs(4)).await;
        let info2 = AddressInfo {
            addr: "node2".to_string(),
            ..Default::default()
        };
        let ret = rpc_serve_with_store(
            meta_store.clone(),
            info2.clone(),
            Duration::from_secs(10),
            2,
            MetaOpts::test(false),
        )
        .await;
        assert!(ret.is_err());
        closer.send(()).unwrap();
        handle.await.unwrap();
        sleep(Duration::from_secs(3)).await;
        rpc_serve_with_store(
            meta_store.clone(),
            info2,
            Duration::from_secs(10),
            2,
            MetaOpts::test(false),
        )
        .await
        .unwrap();
    }
>>>>>>> 10083385
}<|MERGE_RESOLUTION|>--- conflicted
+++ resolved
@@ -467,8 +467,8 @@
             )
         }
 
-<<<<<<< HEAD
         // Initialize sub-tasks.
+        // sub_tasks executed concurrently. Can be shutdown via shutdown_all
         let compaction_scheduler = Arc::new(CompactionScheduler::new(
             env.clone(),
             hummock_manager.clone(),
@@ -476,28 +476,6 @@
         ));
         let mut sub_tasks =
             hummock::start_hummock_workers(vacuum_manager, compaction_scheduler, &env.opts);
-=======
-    let compaction_scheduler = Arc::new(CompactionScheduler::new(
-        env.clone(),
-        hummock_manager.clone(),
-        compactor_manager.clone(),
-    ));
-
-    // sub_tasks executed concurrently. Can be shutdown via shutdown_all
-    let mut sub_tasks =
-        hummock::start_hummock_workers(vacuum_manager, compaction_scheduler, &env.opts);
-    sub_tasks.push(
-        ClusterManager::start_worker_num_monitor(
-            cluster_manager.clone(),
-            Duration::from_secs(env.opts.node_num_monitor_interval_sec),
-            meta_metrics.clone(),
-        )
-        .await,
-    );
-    sub_tasks.push(HummockManager::start_compaction_heartbeat(hummock_manager).await);
-    sub_tasks.push((lease_handle, lease_shutdown));
-    if cfg!(not(test)) {
->>>>>>> 10083385
         sub_tasks.push(
             ClusterManager::start_worker_num_monitor(
                 cluster_manager.clone(),
@@ -506,7 +484,6 @@
             )
             .await,
         );
-<<<<<<< HEAD
         sub_tasks.push(HummockManager::start_compaction_heartbeat(hummock_manager).await);
         sub_tasks.push((lease_handle, lease_shutdown));
         if cfg!(not(test)) {
@@ -536,37 +513,12 @@
                 if let Err(err) = join_handle.await {
                     tracing::warn!("Failed to join shutdown: {:?}", err);
                 }
-=======
-        sub_tasks.push(GlobalBarrierManager::start(barrier_manager).await);
-    }
-    let (idle_send, idle_recv) = tokio::sync::oneshot::channel();
-    sub_tasks.push(
-        IdleManager::start_idle_checker(env.idle_manager_ref(), Duration::from_secs(30), idle_send)
-            .await,
-    );
-    let shutdown_all = async move {
-        for (join_handle, shutdown_sender) in sub_tasks {
-            if let Err(_err) = shutdown_sender.send(()) {
-                // Maybe it is already shut down
-                continue;
-            }
-            if let Err(err) = join_handle.await {
-                tracing::warn!("Failed to join shutdown: {:?}", err);
->>>>>>> 10083385
             }
         };
 
         let leader_srv = LeaderServiceImpl::new(l_leader_svc_leader_rx);
 
         // leader services defined above
-
-<<<<<<< HEAD
-=======
-    let (svc_shutdown_tx, svc_shutdown_rx) = tokio::sync::oneshot::channel::<()>();
-
-    // Start services.
-    let join_handle = tokio::spawn(async move {
->>>>>>> 10083385
         tonic::transport::Server::builder()
             .layer(MetricsMiddlewareLayer::new(meta_metrics.clone()))
             .add_service(LeaderServiceServer::new(leader_srv))
@@ -583,7 +535,6 @@
             .serve_with_shutdown(address_info.listen_addr, async move {
                 tokio::select! {
                     _ = tokio::signal::ctrl_c() => {},
-<<<<<<< HEAD
                     res = svc_shutdown_rx.changed() => {
                         tracing::info!("svc_shutdown_rx.changed()");
                         if res.is_err() {
@@ -593,12 +544,6 @@
                     },
                     _ = idle_recv => {
                         tracing::info!("idle_recv");
-=======
-                    _ = svc_shutdown_rx => {
-                        shutdown_all.await;
-                    },
-                    _ = idle_recv => {
->>>>>>> 10083385
                         shutdown_all.await;
                     },
                 }
@@ -608,58 +553,4 @@
     });
 
     Ok((join_handle, svc_shutdown_tx))
-<<<<<<< HEAD
-=======
-}
-
-#[cfg(test)]
-mod tests {
-    use tokio::time::sleep;
-
-    use super::*;
-
-    #[tokio::test]
-    async fn test_leader_lease() {
-        let info = AddressInfo {
-            addr: "node1".to_string(),
-            ..Default::default()
-        };
-        let meta_store = Arc::new(MemStore::default());
-        let (handle, closer) = rpc_serve_with_store(
-            meta_store.clone(),
-            info,
-            Duration::from_secs(10),
-            2,
-            MetaOpts::test(false),
-        )
-        .await
-        .unwrap();
-        sleep(Duration::from_secs(4)).await;
-        let info2 = AddressInfo {
-            addr: "node2".to_string(),
-            ..Default::default()
-        };
-        let ret = rpc_serve_with_store(
-            meta_store.clone(),
-            info2.clone(),
-            Duration::from_secs(10),
-            2,
-            MetaOpts::test(false),
-        )
-        .await;
-        assert!(ret.is_err());
-        closer.send(()).unwrap();
-        handle.await.unwrap();
-        sleep(Duration::from_secs(3)).await;
-        rpc_serve_with_store(
-            meta_store.clone(),
-            info2,
-            Duration::from_secs(10),
-            2,
-            MetaOpts::test(false),
-        )
-        .await
-        .unwrap();
-    }
->>>>>>> 10083385
 }