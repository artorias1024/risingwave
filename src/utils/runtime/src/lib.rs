--- conflicted
+++ resolved
@@ -21,19 +21,15 @@
 
 use futures::Future;
 use tracing::Level;
-<<<<<<< HEAD
 use tracing_opentelemetry::OpenTelemetryLayer;
-use tracing_subscriber::filter::{self, Targets};
-=======
-use tracing_subscriber::filter;
+use tracing_subscriber::filter::Targets;
 use tracing_subscriber::fmt::time;
->>>>>>> 263112a1
 use tracing_subscriber::layer::SubscriberExt;
 use tracing_subscriber::prelude::*;
 
 /// Configure log targets for all `RisingWave` crates. When new crates are added and TRACE level
 /// logs are needed, add them here.
-fn configure_risingwave_targets_fmt(targets: filter::Targets) -> filter::Targets {
+fn configure_risingwave_targets_fmt(targets: Targets) -> Targets {
     targets
         // enable trace for most modules
         .with_target("risingwave_stream", Level::DEBUG)
@@ -104,7 +100,7 @@
             .with_ansi(settings.colorful)
             .with_timer(time::OffsetTime::local_rfc_3339().expect("could not get local offset!"));
 
-        let filter = filter::Targets::new()
+        let filter = Targets::new()
             .with_target("aws_sdk_s3", Level::INFO)
             // Only enable WARN and ERROR for 3rd-party crates
             .with_target("aws_endpoint", Level::WARN)
@@ -153,7 +149,7 @@
             .with_default_env()
             .build();
         let console_layer = console_layer.with_filter(
-            filter::Targets::new()
+            Targets::new()
                 .with_target("tokio", Level::TRACE)
                 .with_target("runtime", Level::TRACE),
         );
